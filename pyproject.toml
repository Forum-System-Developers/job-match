--- conflicted
+++ resolved
@@ -31,14 +31,10 @@
     "types-python-jose==3.3.4.20240106",
     "debugpy==1.8.9",
     "itsdangerous==2.2.0",
-<<<<<<< HEAD
     "requests==2.32.3",
     "types-requests==2.32.0.20241016",
-    "httpx==0.27.2"
-=======
     "httpx==0.27.2",
     "pytest-asyncio==0.24.0"
->>>>>>> 235d0e18
 ]
 
 [project.optional-dependencies]
