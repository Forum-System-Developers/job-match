--- conflicted
+++ resolved
@@ -2,8 +2,7 @@
 
 from fastapi import APIRouter
 
-<<<<<<< HEAD
-from src.app.api.api_v1.endpoints import hello_world, items, job_ad
+from src.app.api.api_v1.endpoints import job_ad
 
 api_router = APIRouter()
 
@@ -11,19 +10,4 @@
     job_ad.router,
     prefix="/job-ad",
     tags=["Job Ad"],
-)
-
-api_router.include_router(
-    hello_world.router,
-    prefix="/hello-world",
-    tags=["Hello World"],
-)
-
-api_router.include_router(
-    items.router,
-    prefix="",
-    tags=["Users"],
-)
-=======
-api_router = APIRouter()
->>>>>>> b495a8e8
+)