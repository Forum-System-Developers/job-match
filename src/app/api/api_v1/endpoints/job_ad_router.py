--- conflicted
+++ resolved
@@ -7,16 +7,12 @@
 from app.schemas.company import CompanyResponse
 from app.schemas.job_ad import JobAdCreate, JobAdUpdate
 from app.services import job_ad_service, match_service
-<<<<<<< HEAD
-from app.services.auth_service import get_current_user, require_company_role
-=======
 from app.services.auth_service import (
     get_current_user,
     require_company_role,
     require_professional_role,
 )
 from app.sql_app.database import get_db
->>>>>>> d2243243
 from app.utils.processors import process_request
 
 router = APIRouter()
@@ -170,21 +166,13 @@
 def send_match_request(
     job_ad_id: UUID,
     job_application_id: UUID,
-<<<<<<< HEAD
-    company: CompanyResponse = Depends(require_company_role),
-=======
-    db: Session = Depends(get_db),
->>>>>>> d2243243
+    company: CompanyResponse = Depends(require_company_role),
 ) -> JSONResponse:
     def _send_job_ad_request():
         return match_service.send_job_application_match_request(
             job_ad_id=job_ad_id,
             job_application_id=job_application_id,
-<<<<<<< HEAD
-            company_id=company.id,
-=======
-            db=db,
->>>>>>> d2243243
+            company_id=company.id,
         )
 
     return process_request(
