--- conflicted
+++ resolved
@@ -20,13 +20,8 @@
     description="Retrieve all job advertisements.",
 )
 def get_all_job_ads(
-<<<<<<< HEAD
     db: Session = Depends(get_db),
 ) -> Union[BaseModel, JSONResponse]:
-=======
-    skip: int = 0, limit: int = 50, db: Session = Depends(get_db)
-) -> list[JobAdResponse]:
->>>>>>> 17b463f8
     def _get_all_job_ads():
         return job_ad_service.get_all(db=db, skip=skip, limit=limit)
 
