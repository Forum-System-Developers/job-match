--- conflicted
+++ resolved
@@ -5,12 +5,8 @@
 from fastapi.responses import JSONResponse
 from sqlalchemy.orm import Session
 
-<<<<<<< HEAD
-from app.schemas.job_application import JobAplicationBase
+from app.schemas.job_application import JobAplicationBase, JobStatus
 from app.schemas.common import FilterParams
-=======
-from app.schemas.job_application import JobAplicationBase, JobStatus
->>>>>>> a118f694
 from app.schemas.user import UserResponse
 from app.services import job_application_service
 from app.services.auth_service import get_current_user
@@ -61,11 +57,6 @@
     )
 
 
-<<<<<<< HEAD
-@router.get("/active", description="Get all Active Job applications")
-def get_active(
-    filter_params: Annotated[FilterParams, Query()] = FilterParams(),
-=======
 @router.put(
     "/{job_application_id}",
     description="Update a Job Application.",
@@ -75,30 +66,10 @@
     application: JobAplicationBase,
     is_main: bool = Form(description="Set the Job application as main"),
     application_status: JobStatus = Form(description="Status of the Job Application"),
->>>>>>> a118f694
     user: UserResponse = Depends(get_current_user),
     db: Session = Depends(get_db),
 ) -> JSONResponse:
     """
-<<<<<<< HEAD
-    Retrieve all active Job Applications.
-
-    Args:
-        filer_params (FilterParams): Pydantic schema for filtering params.
-        user (UserResponse): The current logged in User.
-        db (Session): The database session.
-    Returns:
-        JSONResponse: A list of Job Applications that are visible for Companies.
-    """
-
-    def _get_active():
-        return job_application_service.get_active(db=db, filter_params=filter_params)
-
-    return process_request(
-        get_entities_fn=_get_active,
-        status_code=status_code.HTTP_200_OK,
-        not_found_err_msg="Could not fetch Professionals",
-=======
     Updates a Job Application.
 
     Args:
@@ -127,5 +98,31 @@
         get_entities_fn=_update,
         status_code=status_code.HTTP_200_OK,
         not_found_err_msg="Job application could not be created",
->>>>>>> a118f694
+    )
+
+
+@router.get("/active", description="Get all Active Job applications")
+def get_active(
+    filter_params: Annotated[FilterParams, Query()] = FilterParams(),
+    user: UserResponse = Depends(get_current_user),
+    db: Session = Depends(get_db),
+) -> JSONResponse:
+    """
+    Retrieve all active Job Applications.
+
+    Args:
+        filer_params (FilterParams): Pydantic schema for filtering params.
+        user (UserResponse): The current logged in User.
+        db (Session): The database session.
+    Returns:
+        JSONResponse: A list of Job Applications that are visible for Companies.
+    """
+
+    def _get_active():
+        return job_application_service.get_active(db=db, filter_params=filter_params)
+
+    return process_request(
+        get_entities_fn=_get_active,
+        status_code=status_code.HTTP_200_OK,
+        not_found_err_msg="Could not fetch Professionals",
     )