from typing import Optional
from uuid import UUID

from fastapi import APIRouter, Depends, File, Form, UploadFile
from sqlalchemy.orm import Session

from src.app.schemas.professional import ProfessionalBase, ProfessionalResponse
from src.app.services import professional_service
from src.app.sql_app.database import get_db
from src.app.sql_app.professional.professional_status import ProfessionalStatus
from src.app.utils.process_request import process_request

router = APIRouter()


@router.post(
    "/",
    response_model=ProfessionalResponse,
    description="Create a profile for a Professional.",
)
def create(
    professional: ProfessionalBase,
    status: ProfessionalStatus = Form(),
    photo: UploadFile | None = File(None),
    # user: User = Depends(get_current_user),
    db: Session = Depends(get_db),
) -> ProfessionalResponse:
    """
    Creates a professional profile.

    Args:
        professional (ProfessionalBase): The professional's details from the request body.
        status (ProfessionalStatus): Status of the professional - Active/Busy.
        photo (UploadFile | None): The professional's photo (if provided).
        db (Session): Database session dependency.

    Returns:
        ProfessionalResponse: The created professional profile response.
    """

    def _create():
        return professional_service.create(
            # user=user,
            professional=professional,
            status=status,
            db=db,
            photo=photo,
        )

    return process_request(
        get_entities_fn=_create,
        not_found_err_msg="Professional could not be created",
    )


@router.put(
<<<<<<< HEAD
    "/",
    response_model=ProfessionalResponse,
    description="Update a profile for a Professional.",
=======
    "/{professional_id}",
    response_model=ProfessionalResponse,
    description="Create a profile for a Professional.",
>>>>>>> 19da6c08
)
def update(
    professional: ProfessionalBase,
    status: ProfessionalStatus = Form(),
    photo: UploadFile | None = File(None),
    # user: User = Depends(get_current_user),
    db: Session = Depends(get_db),
) -> ProfessionalResponse:
    """
<<<<<<< HEAD
    Update a professional profile.
=======
    Creates a professional profile.
>>>>>>> 19da6c08

    Args:
        professional (ProfessionalBase): The professional's details from the request body.
        status (ProfessionalStatus): Status of the professional - Active/Busy.
        photo (UploadFile | None): The professional's photo (if provided).
        db (Session): Database session dependency.

    Returns:
        ProfessionalResponse: The created professional profile response.
    """

    def _update():
        return professional_service.update(
            # user=user,
            professional=professional,
            status=status,
            db=db,
            photo=photo,
        )

    return process_request(
        get_entities_fn=_update,
<<<<<<< HEAD
        not_found_err_msg="Professional could not be updated",
=======
        not_found_err_msg="Professional could not be created",
>>>>>>> 19da6c08
    )<|MERGE_RESOLUTION|>--- conflicted
+++ resolved
@@ -14,6 +14,7 @@
 
 
 @router.post(
+    "/",
     "/",
     response_model=ProfessionalResponse,
     description="Create a profile for a Professional.",
@@ -54,15 +55,9 @@
 
 
 @router.put(
-<<<<<<< HEAD
     "/",
     response_model=ProfessionalResponse,
     description="Update a profile for a Professional.",
-=======
-    "/{professional_id}",
-    response_model=ProfessionalResponse,
-    description="Create a profile for a Professional.",
->>>>>>> 19da6c08
 )
 def update(
     professional: ProfessionalBase,
@@ -72,11 +67,7 @@
     db: Session = Depends(get_db),
 ) -> ProfessionalResponse:
     """
-<<<<<<< HEAD
     Update a professional profile.
-=======
-    Creates a professional profile.
->>>>>>> 19da6c08
 
     Args:
         professional (ProfessionalBase): The professional's details from the request body.
@@ -99,9 +90,5 @@
 
     return process_request(
         get_entities_fn=_update,
-<<<<<<< HEAD
         not_found_err_msg="Professional could not be updated",
-=======
-        not_found_err_msg="Professional could not be created",
->>>>>>> 19da6c08
     )