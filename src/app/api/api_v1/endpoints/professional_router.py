<<<<<<< HEAD
from uuid import UUID

from fastapi import APIRouter, Depends, File, Form, UploadFile
from fastapi import status as status_code
=======
from typing import Annotated
from uuid import UUID

from fastapi import APIRouter, Depends, File, Form, Query, UploadFile, status
>>>>>>> 1f7d48ec
from fastapi.responses import JSONResponse
from sqlalchemy.orm import Session

<<<<<<< HEAD
from app.schemas.professional import ProfessionalBase
=======
from app.schemas.professional import (
    FilterParams,
    ProfessionalBase,
    ProfessionalResponse,
)
>>>>>>> 1f7d48ec
from app.services import professional_service
from app.services.auth_service import get_current_user
from app.sql_app.database import get_db
from app.sql_app.professional.professional_status import ProfessionalStatus
from app.sql_app.user.user import User
from app.utils.process_request import process_request

router = APIRouter()


@router.post(
    "/",
    description="Create a profile for a Professional.",
)
def create(
    professional: ProfessionalBase,
    professional_status: ProfessionalStatus = Form(),
    photo: UploadFile | None = File(None),
    user: User = Depends(get_current_user),
    db: Session = Depends(get_db),
<<<<<<< HEAD
) -> JSONResponse:
=======
) -> ProfessionalResponse | JSONResponse:
>>>>>>> 1f7d48ec
    """
    Creates a professional profile.

    Args:
        professional (ProfessionalBase): The professional's details from the request body.
        status (ProfessionalStatus): Status of the professional - Active/Busy.
        photo (UploadFile | None): The professional's photo (if provided).
        user (User): The current logged in User.
        db (Session): Database session dependency.

    Returns:
        ProfessionalResponse | JSONResponse: The created professional profile response.
    """

    def _create():
        return professional_service.create(
            user=user,
            professional=professional,
            professional_status=professional_status,
            db=db,
            photo=photo,
        )

    return process_request(
        get_entities_fn=_create,
        status_code=status_code.HTTP_201_CREATED,
        not_found_err_msg="Professional could not be created",
    )


@router.put(
    "/{professional_id}",
    description="Update a profile for a Professional.",
)
def update(
    professional_id: UUID,
    professional: ProfessionalBase,
    professional_status: ProfessionalStatus = Form(),
    photo: UploadFile | None = File(None),
    user: User = Depends(get_current_user),
    db: Session = Depends(get_db),
<<<<<<< HEAD
) -> JSONResponse:
=======
) -> ProfessionalResponse:
>>>>>>> 1f7d48ec
    """
    Update a professional profile.

    Args:
        professional_id (UUID): The identifier of the professional, taken as a path parameter.
        professional (ProfessionalBase): The professional's details from the request body.
        status (ProfessionalStatus): Status of the professional - Active/Busy.
        photo (UploadFile | None): The professional's photo (if provided).
        user (User): The current logged in user.
        db (Session): Database session dependency.

    Returns:
        ProfessionalResponse: The created professional profile response.
    """

    def _update():
        return professional_service.update(
            professional_id=professional_id,
            professional=professional,
            professional_status=professional_status,
            db=db,
            photo=photo,
        )

    return process_request(
        get_entities_fn=_update,
        status_code=status_code.HTTP_200_OK,
        not_found_err_msg="Professional could not be updated",
    )


@router.get(
    "/",
    response_model=list[ProfessionalResponse],
    description="Retreive all Professional profiles.",
)
def get_all(
    filter_params: Annotated[FilterParams, Query()] = FilterParams(),
    user: User = Depends(get_current_user),
    db: Session = Depends(get_db),
) -> list[ProfessionalResponse]:
    """
    Retrieve all Professional profiles with status ACTIVE.

    Args:
        filer_params (FilterParams): Pydantic schema for filtering params.
        user (User): The current logged in User.
        db (Session): The database session.
    Returns:
        list[ProfessionalResponse]: A list of Professional Profiles that are visible for Companies.
    """

    def _get_all():
        return professional_service.get_all()

    return process_request(
        get_entities_fn=_get_all, not_found_err_msg="Could not fetch Professionals"
    )


@router.get(
    "/{professional_id}",
    response_model=ProfessionalResponse,
    description="Retreive a Professional profile by its ID.",
)
def get_by_id(
    professional_id: UUID,
    user: User = Depends(get_current_user),
    db: Session = Depends(get_db),
) -> BaseModel:
    """
    Retrieve all Professional profiles with status ACTIVE.

    Args:
        user (User): The current logged in User.
        db (Session): The database session.
    Returns:
        ProfessionalResponse: A Professional Profile that matches the given ID.
    """

    def _get_by_id():
        return professional_service.get_by_id(professional_id=professional_id, db=db)

    return process_request(
        get_entities_fn=_get_by_id, not_found_err_msg="Could not fetch Professional"
    )<|MERGE_RESOLUTION|>--- conflicted
+++ resolved
@@ -1,26 +1,12 @@
-<<<<<<< HEAD
-from uuid import UUID
-
-from fastapi import APIRouter, Depends, File, Form, UploadFile
-from fastapi import status as status_code
-=======
 from typing import Annotated
 from uuid import UUID
 
-from fastapi import APIRouter, Depends, File, Form, Query, UploadFile, status
->>>>>>> 1f7d48ec
+from fastapi import APIRouter, Depends, File, Form, Query, UploadFile
+from fastapi import status as status_code
 from fastapi.responses import JSONResponse
 from sqlalchemy.orm import Session
 
-<<<<<<< HEAD
-from app.schemas.professional import ProfessionalBase
-=======
-from app.schemas.professional import (
-    FilterParams,
-    ProfessionalBase,
-    ProfessionalResponse,
-)
->>>>>>> 1f7d48ec
+from app.schemas.professional import FilterParams, ProfessionalBase
 from app.services import professional_service
 from app.services.auth_service import get_current_user
 from app.sql_app.database import get_db
@@ -41,11 +27,7 @@
     photo: UploadFile | None = File(None),
     user: User = Depends(get_current_user),
     db: Session = Depends(get_db),
-<<<<<<< HEAD
 ) -> JSONResponse:
-=======
-) -> ProfessionalResponse | JSONResponse:
->>>>>>> 1f7d48ec
     """
     Creates a professional profile.
 
@@ -87,11 +69,7 @@
     photo: UploadFile | None = File(None),
     user: User = Depends(get_current_user),
     db: Session = Depends(get_db),
-<<<<<<< HEAD
 ) -> JSONResponse:
-=======
-) -> ProfessionalResponse:
->>>>>>> 1f7d48ec
     """
     Update a professional profile.
 
@@ -125,14 +103,13 @@
 
 @router.get(
     "/",
-    response_model=list[ProfessionalResponse],
     description="Retreive all Professional profiles.",
 )
 def get_all(
     filter_params: Annotated[FilterParams, Query()] = FilterParams(),
     user: User = Depends(get_current_user),
     db: Session = Depends(get_db),
-) -> list[ProfessionalResponse]:
+) -> JSONResponse:
     """
     Retrieve all Professional profiles with status ACTIVE.
 
@@ -148,20 +125,21 @@
         return professional_service.get_all()
 
     return process_request(
-        get_entities_fn=_get_all, not_found_err_msg="Could not fetch Professionals"
+        get_entities_fn=_get_all,
+        status_code=status_code.HTTP_200_OK,
+        not_found_err_msg="Could not fetch Professionals",
     )
 
 
 @router.get(
     "/{professional_id}",
-    response_model=ProfessionalResponse,
     description="Retreive a Professional profile by its ID.",
 )
 def get_by_id(
     professional_id: UUID,
     user: User = Depends(get_current_user),
     db: Session = Depends(get_db),
-) -> BaseModel:
+) -> JSONResponse:
     """
     Retrieve all Professional profiles with status ACTIVE.
 
@@ -176,5 +154,7 @@
         return professional_service.get_by_id(professional_id=professional_id, db=db)
 
     return process_request(
-        get_entities_fn=_get_by_id, not_found_err_msg="Could not fetch Professional"
+        get_entities_fn=_get_by_id,
+        status_code=status_code.HTTP_200_OK,
+        not_found_err_msg="Could not fetch Professional",
     )