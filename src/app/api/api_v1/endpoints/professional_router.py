<<<<<<< HEAD
from uuid import UUID

from fastapi import APIRouter, Depends, File, Form, UploadFile
from fastapi import status as status_code
from fastapi.responses import JSONResponse
=======
from typing import Union
from uuid import UUID

from fastapi import APIRouter, Depends, File, Form, UploadFile, status
from fastapi.responses import JSONResponse
from pydantic import BaseModel
>>>>>>> ab44f0b3
from sqlalchemy.orm import Session

from app.schemas.professional import ProfessionalBase
from app.services import professional_service
from app.services.auth_service import get_current_user
from app.sql_app.database import get_db
from app.sql_app.professional.professional_status import ProfessionalStatus
from app.sql_app.user.user import User
from app.utils.process_request import process_request

router = APIRouter()


@router.post(
    "/",
    description="Create a profile for a Professional.",
)
def create(
    professional: ProfessionalBase,
    professional_status: ProfessionalStatus = Form(),
    photo: UploadFile | None = File(None),
    user: User = Depends(get_current_user),
    db: Session = Depends(get_db),
<<<<<<< HEAD
) -> JSONResponse:
=======
) -> Union[BaseModel, JSONResponse]:
>>>>>>> ab44f0b3
    """
    Creates a professional profile.

    Args:
        professional (ProfessionalBase): The professional's details from the request body.
        status (ProfessionalStatus): Status of the professional - Active/Busy.
        photo (UploadFile | None): The professional's photo (if provided).
        db (Session): Database session dependency.

    Returns:
        ProfessionalResponse: The created professional profile response.
    """

    def _create():
        return professional_service.create(
            user=user,
            professional=professional,
            professional_status=professional_status,
            db=db,
            photo=photo,
        )

    return process_request(
        get_entities_fn=_create,
        status_code=status_code.HTTP_201_CREATED,
        not_found_err_msg="Professional could not be created",
    )


@router.put(
    "/{professional_id}",
    description="Update a profile for a Professional.",
)
def update(
    professional_id: UUID,
    professional: ProfessionalBase,
    professional_status: ProfessionalStatus = Form(),
    photo: UploadFile | None = File(None),
    user: User = Depends(get_current_user),
    db: Session = Depends(get_db),
<<<<<<< HEAD
) -> JSONResponse:
=======
) -> Union[BaseModel, JSONResponse]:
>>>>>>> ab44f0b3
    """
    Update a professional profile.

    Args:
        professional_id (UUID): The identifier of the professional, taken as a path parameter.
        professional (ProfessionalBase): The professional's details from the request body.
        status (ProfessionalStatus): Status of the professional - Active/Busy.
        photo (UploadFile | None): The professional's photo (if provided).
        user (User): The current logged in user.
        db (Session): Database session dependency.

    Returns:
        ProfessionalResponse: The created professional profile response.
    """

    def _update():
        return professional_service.update(
            professional_id=professional_id,
            professional=professional,
            professional_status=professional_status,
            db=db,
            photo=photo,
        )

    return process_request(
        get_entities_fn=_update,
        status_code=status_code.HTTP_200_OK,
        not_found_err_msg="Professional could not be updated",
    )<|MERGE_RESOLUTION|>--- conflicted
+++ resolved
@@ -1,17 +1,8 @@
-<<<<<<< HEAD
 from uuid import UUID
 
 from fastapi import APIRouter, Depends, File, Form, UploadFile
 from fastapi import status as status_code
 from fastapi.responses import JSONResponse
-=======
-from typing import Union
-from uuid import UUID
-
-from fastapi import APIRouter, Depends, File, Form, UploadFile, status
-from fastapi.responses import JSONResponse
-from pydantic import BaseModel
->>>>>>> ab44f0b3
 from sqlalchemy.orm import Session
 
 from app.schemas.professional import ProfessionalBase
@@ -35,11 +26,7 @@
     photo: UploadFile | None = File(None),
     user: User = Depends(get_current_user),
     db: Session = Depends(get_db),
-<<<<<<< HEAD
 ) -> JSONResponse:
-=======
-) -> Union[BaseModel, JSONResponse]:
->>>>>>> ab44f0b3
     """
     Creates a professional profile.
 
@@ -80,11 +67,7 @@
     photo: UploadFile | None = File(None),
     user: User = Depends(get_current_user),
     db: Session = Depends(get_db),
-<<<<<<< HEAD
 ) -> JSONResponse:
-=======
-) -> Union[BaseModel, JSONResponse]:
->>>>>>> ab44f0b3
     """
     Update a professional profile.
 
