--- conflicted
+++ resolved
@@ -120,12 +120,9 @@
         cls,
         professional: Professional,
         skills: list[SkillResponse] = [],
-<<<<<<< HEAD
         matched_ads: list[JobAdPreview] | None = None,
-        sent_match_requests: list[MatchRequestAd] | None = None,
-=======
+        skills: list[SkillResponse] = [],
         sent_requests: list[MatchRequestAd] | None = None,
->>>>>>> 235d0e18
     ) -> "ProfessionalResponse":
         return cls(
             id=professional.id,
@@ -139,11 +136,7 @@
             skills=skills,
             active_application_count=professional.active_application_count,
             matched_ads=matched_ads if not professional.has_private_matches else None,
-<<<<<<< HEAD
-            sent_match_requests=sent_match_requests,
-=======
             sent_requests=sent_requests,
->>>>>>> 235d0e18
         )
 
     class Config:
