--- conflicted
+++ resolved
@@ -30,6 +30,7 @@
         application (ProfessionalBase): Pydantic schema for collecting data.
         is_main (bool): Statement representing is the User wants to set this Application as their Main application.
         application_status (JobStatus): The status of the Job Application - can be ACTIVE, HIDDEN or PRIVATE.
+        application_status (JobStatus): The status of the Job Application - can be ACTIVE, HIDDEN or PRIVATE.
         db (Session): Database dependency.
 
     Returns:
@@ -54,10 +55,6 @@
     )
 
 
-<<<<<<< HEAD
-def get_active():
-    pass
-=======
 def update(
     job_application_id: UUID,
     user: UserResponse,
@@ -142,4 +139,7 @@
         )
 
     return job_application
->>>>>>> a118f694
+
+
+def get_active():
+    pass