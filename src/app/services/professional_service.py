--- conflicted
+++ resolved
@@ -52,11 +52,7 @@
 
     professional = Professional(
         **professional_create.model_dump(exclude={"city"}),
-<<<<<<< HEAD
-        photo=photo,
-=======
         photo=updload_photo,
->>>>>>> 1f7d48ec
         user_id=user.id,
         city_id=city.id,
         status=professional_status,
@@ -115,22 +111,15 @@
             detail="Professional not found", status_code=status.HTTP_404_NOT_FOUND
         )
 
-<<<<<<< HEAD
     professional.city_id = city.id
-=======
-    # professional.city_id = city.id # TODO
->>>>>>> 1f7d48ec
     professional.description = professional_update.description
     professional.status = professional_status
     professional.first_name = professional_update.first_name
     professional.last_name = professional_update.last_name
-<<<<<<< HEAD
-=======
 
     if photo is not None:
         updload_photo = photo.file.read()
         professional.photo = updload_photo
->>>>>>> 1f7d48ec
 
     db.commit()
     db.refresh(professional)
@@ -175,9 +164,6 @@
     Returns:
         Professional: SQLAlchemy model for Professional.
     """
-<<<<<<< HEAD
-    return db.query(Professional).filter(Professional.id == professional_id).first()
-=======
     professional = (
         db.query(Professional).filter(Professional.id == professional_id).first()
     )
@@ -195,5 +181,4 @@
         )
 
     logger.info(f"Professional with id {professional.id} created")
-    return ProfessionalResponse.model_validate(professional, from_attributes=True)
->>>>>>> 1f7d48ec
+    return ProfessionalResponse.model_validate(professional, from_attributes=True)