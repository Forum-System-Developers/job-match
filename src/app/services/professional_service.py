import io
import logging
from uuid import UUID

from fastapi import UploadFile, status
from fastapi.responses import StreamingResponse
from requests import Response

from app.exceptions.custom_exceptions import ApplicationError
from app.schemas.common import FilterParams, MessageResponse, SearchParams
from app.schemas.job_application import JobApplicationResponse, JobSearchStatus
from app.schemas.match import MatchRequestAd
from app.schemas.professional import (
    PrivateMatches,
    ProfessionalCreate,
    ProfessionalCreateFinal,
    ProfessionalResponse,
    ProfessionalUpdate,
    ProfessionalUpdateFinal,
)
from app.schemas.skill import SkillResponse
from app.schemas.user import User
from app.services import city_service, match_service
from app.services.utils.common import get_professional_by_id
from app.services.utils.file_utils import validate_uploaded_cv, validate_uploaded_file
from app.services.utils.validators import is_unique_email, is_unique_username
from app.utils.password_utils import hash_password
from app.utils.request_handlers import (
    perform_delete_request,
    perform_get_request,
    perform_patch_request,
    perform_post_request,
    perform_put_request,
)
from tests.services.urls import (
    PROFESSIONAL_BY_USERNAME_URL,
    PROFESSIONALS_BY_ID_URL,
    PROFESSIONALS_CV_URL,
    PROFESSIONALS_JOB_APPLICATIONS_URL,
    PROFESSIONALS_PHOTO_URL,
    PROFESSIONALS_SKILLS_URL,
    PROFESSIONALS_TOGGLE_STATUS_URL,
    PROFESSIONALS_URL,
)

logger = logging.getLogger(__name__)


def create(professional_data: ProfessionalCreate) -> ProfessionalResponse:
    """
    Creates an instance of the Professional model.

    Args:
        professional_request (ProfessionalRequestBody): Pydantic schema for collecting data.

    Returns:
        Professional: Pydantic response model for Professional.
    """

    _validate_unique_professional_details(professional_create=professional_data)
    city = city_service.get_by_name(city_name=professional_data.city)

    hashed_password = hash_password(password=professional_data.password)

    professional_create_data = ProfessionalCreateFinal(
        **professional_data.model_dump(exclude={"city", "password"}, mode="json"),
        city_id=city.id,
        password_hash=hashed_password,
    )

    professional = perform_post_request(
        url=PROFESSIONALS_URL,
        json={
            **professional_create_data.model_dump(mode="json"),
        },
    )
    logger.info(f"Professional with id {professional['id']} created")

    return ProfessionalResponse(**professional)


def update(
    professional_id: UUID,
    professional_data: ProfessionalUpdate,
) -> ProfessionalResponse:
    """
    Update the professional's information.

    Args:
        professional_id (UUID): The unique identifier of the professional.
        professional_data (ProfessionalUpdate): The data to update the professional with.

    Returns:
        ProfessionalResponse: The updated professional information.
    """
    professional_update_data = ProfessionalUpdateFinal(
        **professional_data.model_dump(exclude={"city"}, mode="json")
    )
    if professional_data.city is not None:
        city = city_service.get_by_name(city_name=professional_data.city)
        professional_update_data.city_id = city.id

    professional = perform_put_request(
        url=PROFESSIONALS_BY_ID_URL.format(professional_id=professional_id),
        json={
            **professional_update_data.model_dump(mode="json"),
        },
    )
<<<<<<< HEAD
    logger.info(f"Professional with id {professional_id} updated successfully")

    return ProfessionalResponse(**professional)


def upload_photo(professional_id: UUID, photo: UploadFile) -> MessageResponse:
=======
    skills = get_skills(professional_id=professional_id, db=db)

    logger.info(f"Professional with id {professional.id} updated successfully")
    return ProfessionalResponse.create(
        professional=professional,
        matched_ads=matched_ads,
        skills=skills,
    )


def upload_photo(
    professional_id: UUID, photo: UploadFile, db: Session
) -> MessageResponse:
>>>>>>> d2243243
    """
    Uploads a photo for a professional.

    Args:
        professional_id (UUID): The unique identifier of the professional.
        photo (UploadFile): The photo file to be uploaded.

    Returns:
        MessageResponse: A response message indicating the result of the upload operation.
    """
<<<<<<< HEAD
    validate_uploaded_file(photo)
    perform_post_request(
        url=PROFESSIONALS_PHOTO_URL.format(professional_id=professional_id),
        files={"photo": (photo.filename, photo.file, photo.content_type)},
    )
    logger.info(f"Uploaded photo for professional with id {professional_id}")
=======
    profesional = _get_by_id(professional_id=professional_id, db=db)

    def _handle_upload():
        upload_photo = handle_file_upload(file_to_upload=photo)
        profesional.photo = upload_photo
        profesional.updated_at = datetime.now()
        db.commit()
        return MessageResponse(message="Photo successfully uploaded")
>>>>>>> d2243243

    return MessageResponse(message="Logo uploaded successfully")


<<<<<<< HEAD
def upload_cv(professional_id: UUID, cv: UploadFile) -> MessageResponse:
=======
def upload_cv(professional_id: UUID, cv: UploadFile, db: Session) -> MessageResponse:
>>>>>>> d2243243
    """
    Uploads a CV for a professional.

    Args:
        professional_id (UUID): The unique identifier of the professional.
        cv (UploadFile): The CV file to be uploaded.

    Returns:
<<<<<<< HEAD
        MessageResponse: A response message indicating the result of the upload.
    """
    validate_uploaded_cv(cv)
    perform_post_request(
        url=PROFESSIONALS_CV_URL.format(professional_id=professional_id),
        files={"cv": (cv.filename, cv.file, cv.content_type)},
    )
    logger.info(f"Uploaded CV for professional with id {professional_id}")
=======
        MessageResponse: Confirmation message.
    """
    profesional = _get_by_id(professional_id=professional_id, db=db)

    def _handle_upload():
        if cv.content_type != "application/pdf":
            raise ApplicationError(
                detail="Only PDF files are allowed.",
                status_code=status.HTTP_400_BAD_REQUEST,
            )
        upload_cv = handle_file_upload(file_to_upload=cv)
        profesional.cv = upload_cv
        profesional.updated_at = datetime.now()
        db.commit()
        return MessageResponse(message="CV successfully uploaded")
>>>>>>> d2243243

    return MessageResponse(message="CV uploaded successfully")


def download_photo(professional_id: UUID) -> StreamingResponse:
    """
    Downloads the photo of a professional given their ID.

    Args:
        professional_id (UUID): The unique identifier of the professional.

    Returns:
        StreamingResponse: A streaming response containing the photo in PNG format.
    """
    response = perform_get_request(
        url=PROFESSIONALS_PHOTO_URL.format(professional_id=professional_id)
    )
    logger.info(f"Downloaded photo of professional with id {professional_id}")

    return StreamingResponse(io.BytesIO(response.content), media_type="image/png")


def download_cv(professional_id: UUID) -> StreamingResponse:
    """
    Downloads the CV of a professional by their ID.

    Args:
        professional_id (UUID): The unique identifier of the professional.

    Returns:
        StreamingResponse: A streaming response containing the professional's CV.
    """
    response = perform_get_request(
        url=PROFESSIONALS_CV_URL.format(professional_id=professional_id)
    )
    logger.info(f"Downloaded CV of professional with id {professional_id}")

    return _create_cv_streaming_response(response)


def delete_cv(professional_id: UUID) -> MessageResponse:
    """
    Deletes the CV of a professional given their ID.

    Args:
        professional_id (UUID): The unique identifier of the professional whose CV is to be deleted.

    Returns:
        MessageResponse: A response object containing a message indicating the result of the operation.
    """
<<<<<<< HEAD
    perform_delete_request(
        url=PROFESSIONALS_CV_URL.format(professional_id=professional_id)
    )
    logger.info(f"Deleted CV of professional with id {professional_id}")
=======
    professional = _get_by_id(professional_id=professional_id, db=db)
>>>>>>> d2243243

    def _handle_delete():
        if professional.cv is None:
            raise ApplicationError(
                status_code=status.HTTP_404_NOT_FOUND,
                detail=f"CV for Job Application with id {professional_id} not found",
            )
        professional.cv = None
        professional.updated_at = datetime.now()
        db.commit()
        logger.info(f"Deleted CV of professional with id {professional_id}")

        return MessageResponse(message="CV deleted successfully")

    return process_db_transaction(transaction_func=_handle_delete, db=db)


def get_by_id(professional_id: UUID) -> ProfessionalResponse:
    """
    Retrieve a Professional profile by its ID.

    Args:
        professional_id (UUID): The identifier of the professional.

    Returns:
        ProfessionalResponse: The created professional profile response.
    """
    professional = perform_get_request(
        url=PROFESSIONALS_BY_ID_URL.format(professional_id=professional_id)
    )
    logger.info(f"Retrieved professional with id {professional_id}")

<<<<<<< HEAD
    return ProfessionalResponse(**professional)
=======
    skills = get_skills(professional_id=professional_id, db=db)

    logger.info(f"Professional with id {professional_id} fetched")

    return ProfessionalResponse.create(
        professional=professional, matched_ads=matched_ads, skills=skills
    )
>>>>>>> d2243243


def get_all(
    filter_params: FilterParams,
    search_params: SearchParams,
) -> list[ProfessionalResponse]:
    """
    Retrieve all Professional profiles.

    Args:
        filer_params (FilterParams): Pydantic schema for filtering params.
        search_params (SearchParams): Search parameter for limiting search results.
    Returns:
        list[ProfessionalResponse]: A list of Professional Profiles that are visible for Companies.
    """
<<<<<<< HEAD
    params = {
        **search_params.model_dump(mode="json"),
        **filter_params.model_dump(mode="json"),
    }
    professionals = perform_get_request(
        url=PROFESSIONALS_URL,
        params=params,
=======

    query = (
        db.query(Professional)
        .options(
            joinedload(Professional.job_applications)
            .joinedload(JobApplication.skills)
            .joinedload(JobApplicationSkill.skill)
        )
        .filter(Professional.status == ProfessionalStatus.ACTIVE)
    )

    logger.info("Retreived all professional profiles that are with status ACTIVE")

    if search_params.order == "desc":
        query.order_by(getattr(Professional, search_params.order_by).desc())
    else:
        query.order_by(getattr(Professional, search_params.order_by).asc())
    logger.info(
        f"Order Professionals based on search params order {search_params.order} and order_by {search_params.order_by}"
    )

    result: list[Professional] = (
        query.offset(filter_params.offset).limit(filter_params.limit).all()
>>>>>>> d2243243
    )
    logger.info(f"Retrieved {len(professionals)} professionals")

    return [ProfessionalResponse(**professional) for professional in professionals]

<<<<<<< HEAD
=======
    return [
        ProfessionalResponse.create(
            professional=professional,
            skills=get_skills(professional_id=professional.id, db=db),
        )
        for professional in result
    ]
>>>>>>> d2243243

def _get_by_id(professional_id: UUID) -> ProfessionalResponse:
    """
    Retrieves an instance of the Professional model or None.

    Args:
        professional_id (UUID): The identifier of the Professional.

    Returns:
        Professional: SQLAlchemy model for Professional.

    Raises:
        ApplicationError: If the professional with the given id is
            not found in the database.
    """
    professional = get_professional_by_id(professional_id=professional_id)
    if professional is None:
        logger.error(f"Professional with id {professional_id} not found")
        raise ApplicationError(
            detail=f"Professional with id {professional_id} not found",
            status_code=status.HTTP_404_NOT_FOUND,
        )
    logger.info(f"Professional with id {professional_id} fetched")

    return professional


def set_matches_status(
    professional_id: UUID,
    private_matches: PrivateMatches,
) -> MessageResponse:
    perform_patch_request(
        url=PROFESSIONALS_TOGGLE_STATUS_URL.format(professional_id=professional_id),
        json={**private_matches.model_dump(mode="json")},
    )

    return MessageResponse(
        message=f"Matches set as {'private' if private_matches.status else 'public'}"
    )


def get_by_username(username: str) -> User:
    """
    Fetch a Professional by their username.

    Args:
        username (str): The username of the Professional

    Raises:
        ApplicationError: When username does not exist.

    Returns:
        User (User): Pydantic DTO containing User information.

    """
    professional = perform_get_request(
        url=PROFESSIONAL_BY_USERNAME_URL.format(username=username)
    )
    logger.info(f"Retrieved professional with username {username}")

    return User(
        id=professional.id,
        username=professional.username,
        password=professional.password,
    )


def get_applications(
    professional_id: UUID,
    # current_user: ProfessionalResponse | CompanyResponse,
    application_status: JobSearchStatus,
    filter_params: FilterParams,
) -> list[JobApplicationResponse]:
    """
    Get a list of all JobApplications for a Professional with the given ID.

    Args:
        professional_id (UUID): The identifier of the Professional.

    Returns:
        list[JobApplicationResponse]: List of Job Applications Pydantic models.
    """
    job_applications = perform_get_request(
        url=PROFESSIONALS_JOB_APPLICATIONS_URL.format(professional_id=professional_id),
        params={
            **filter_params.model_dump(mode="json"),
            "application_status": application_status.value,
        },
    )

    return [
        JobApplicationResponse.create(**job_application)
        for job_application in job_applications
    ]


def get_skills(professional_id: UUID) -> list[SkillResponse]:
    """
    Fetch skillset for professional.

    Args:
        professional_id (UUID): The identifier of the professional.
    """
    skills = perform_get_request(
        url=PROFESSIONALS_SKILLS_URL.format(professional_id=professional_id)
    )
    logger.info(f"Retrieved skills for professional with id {professional_id}")

    return [SkillResponse(**skill) for skill in skills]


def get_match_requests(professional_id: UUID) -> list[MatchRequestAd]:
    """
    Fetches Match Requests for the given Professional.

    Args:
        professional_id (UUID): The identifier of the Professional.

    Returns:
        list[MatchRequest]: List of Pydantic models containing basic information about the match request.
    """
    professional = _get_by_id(professional_id=professional_id)

    match_requests = match_service.get_match_requests_for_professional(
        professional_id=professional.id
    )

    return match_requests


def _create_cv_streaming_response(response: Response) -> StreamingResponse:
    """
    Create a StreamingResponse from the given response, including specific headers.

    Args:
        response: The response object containing the content and headers.

    Returns:
        StreamingResponse: The streaming response with the appropriate headers.
    """
    streaming_response = StreamingResponse(
        io.BytesIO(response.content), media_type="application/pdf"
    )
    streaming_response.headers["Content-Disposition"] = response.headers[
        "Content-Disposition"
    ]
    streaming_response.headers["Access-Control-Expose-Headers"] = "Content-Disposition"

    return streaming_response


def _validate_unique_professional_details(
    professional_create: ProfessionalCreate,
) -> None:
    """
    Check if the username and email provided for creating a Professional are unique.

    Args:
        professional_create (ProfessionalCreate): The data for creating a Professional.

    Raises:
        ApplicationError: If the username or email is already taken.
    """
    if not is_unique_username(username=professional_create.username):
        raise ApplicationError(
            detail="Username already taken", status_code=status.HTTP_409_CONFLICT
        )
    if not is_unique_email(email=professional_create.email):
        raise ApplicationError(
            detail="Email already taken", status_code=status.HTTP_409_CONFLICT
        )<|MERGE_RESOLUTION|>--- conflicted
+++ resolved
@@ -106,28 +106,12 @@
             **professional_update_data.model_dump(mode="json"),
         },
     )
-<<<<<<< HEAD
     logger.info(f"Professional with id {professional_id} updated successfully")
 
     return ProfessionalResponse(**professional)
 
 
 def upload_photo(professional_id: UUID, photo: UploadFile) -> MessageResponse:
-=======
-    skills = get_skills(professional_id=professional_id, db=db)
-
-    logger.info(f"Professional with id {professional.id} updated successfully")
-    return ProfessionalResponse.create(
-        professional=professional,
-        matched_ads=matched_ads,
-        skills=skills,
-    )
-
-
-def upload_photo(
-    professional_id: UUID, photo: UploadFile, db: Session
-) -> MessageResponse:
->>>>>>> d2243243
     """
     Uploads a photo for a professional.
 
@@ -138,32 +122,17 @@
     Returns:
         MessageResponse: A response message indicating the result of the upload operation.
     """
-<<<<<<< HEAD
     validate_uploaded_file(photo)
     perform_post_request(
         url=PROFESSIONALS_PHOTO_URL.format(professional_id=professional_id),
         files={"photo": (photo.filename, photo.file, photo.content_type)},
     )
     logger.info(f"Uploaded photo for professional with id {professional_id}")
-=======
-    profesional = _get_by_id(professional_id=professional_id, db=db)
-
-    def _handle_upload():
-        upload_photo = handle_file_upload(file_to_upload=photo)
-        profesional.photo = upload_photo
-        profesional.updated_at = datetime.now()
-        db.commit()
-        return MessageResponse(message="Photo successfully uploaded")
->>>>>>> d2243243
 
     return MessageResponse(message="Logo uploaded successfully")
 
 
-<<<<<<< HEAD
 def upload_cv(professional_id: UUID, cv: UploadFile) -> MessageResponse:
-=======
-def upload_cv(professional_id: UUID, cv: UploadFile, db: Session) -> MessageResponse:
->>>>>>> d2243243
     """
     Uploads a CV for a professional.
 
@@ -172,7 +141,6 @@
         cv (UploadFile): The CV file to be uploaded.
 
     Returns:
-<<<<<<< HEAD
         MessageResponse: A response message indicating the result of the upload.
     """
     validate_uploaded_cv(cv)
@@ -181,23 +149,6 @@
         files={"cv": (cv.filename, cv.file, cv.content_type)},
     )
     logger.info(f"Uploaded CV for professional with id {professional_id}")
-=======
-        MessageResponse: Confirmation message.
-    """
-    profesional = _get_by_id(professional_id=professional_id, db=db)
-
-    def _handle_upload():
-        if cv.content_type != "application/pdf":
-            raise ApplicationError(
-                detail="Only PDF files are allowed.",
-                status_code=status.HTTP_400_BAD_REQUEST,
-            )
-        upload_cv = handle_file_upload(file_to_upload=cv)
-        profesional.cv = upload_cv
-        profesional.updated_at = datetime.now()
-        db.commit()
-        return MessageResponse(message="CV successfully uploaded")
->>>>>>> d2243243
 
     return MessageResponse(message="CV uploaded successfully")
 
@@ -248,25 +199,10 @@
     Returns:
         MessageResponse: A response object containing a message indicating the result of the operation.
     """
-<<<<<<< HEAD
     perform_delete_request(
         url=PROFESSIONALS_CV_URL.format(professional_id=professional_id)
     )
     logger.info(f"Deleted CV of professional with id {professional_id}")
-=======
-    professional = _get_by_id(professional_id=professional_id, db=db)
->>>>>>> d2243243
-
-    def _handle_delete():
-        if professional.cv is None:
-            raise ApplicationError(
-                status_code=status.HTTP_404_NOT_FOUND,
-                detail=f"CV for Job Application with id {professional_id} not found",
-            )
-        professional.cv = None
-        professional.updated_at = datetime.now()
-        db.commit()
-        logger.info(f"Deleted CV of professional with id {professional_id}")
 
         return MessageResponse(message="CV deleted successfully")
 
@@ -288,17 +224,7 @@
     )
     logger.info(f"Retrieved professional with id {professional_id}")
 
-<<<<<<< HEAD
     return ProfessionalResponse(**professional)
-=======
-    skills = get_skills(professional_id=professional_id, db=db)
-
-    logger.info(f"Professional with id {professional_id} fetched")
-
-    return ProfessionalResponse.create(
-        professional=professional, matched_ads=matched_ads, skills=skills
-    )
->>>>>>> d2243243
 
 
 def get_all(
@@ -314,7 +240,6 @@
     Returns:
         list[ProfessionalResponse]: A list of Professional Profiles that are visible for Companies.
     """
-<<<<<<< HEAD
     params = {
         **search_params.model_dump(mode="json"),
         **filter_params.model_dump(mode="json"),
@@ -322,46 +247,11 @@
     professionals = perform_get_request(
         url=PROFESSIONALS_URL,
         params=params,
-=======
-
-    query = (
-        db.query(Professional)
-        .options(
-            joinedload(Professional.job_applications)
-            .joinedload(JobApplication.skills)
-            .joinedload(JobApplicationSkill.skill)
-        )
-        .filter(Professional.status == ProfessionalStatus.ACTIVE)
-    )
-
-    logger.info("Retreived all professional profiles that are with status ACTIVE")
-
-    if search_params.order == "desc":
-        query.order_by(getattr(Professional, search_params.order_by).desc())
-    else:
-        query.order_by(getattr(Professional, search_params.order_by).asc())
-    logger.info(
-        f"Order Professionals based on search params order {search_params.order} and order_by {search_params.order_by}"
-    )
-
-    result: list[Professional] = (
-        query.offset(filter_params.offset).limit(filter_params.limit).all()
->>>>>>> d2243243
     )
     logger.info(f"Retrieved {len(professionals)} professionals")
 
     return [ProfessionalResponse(**professional) for professional in professionals]
 
-<<<<<<< HEAD
-=======
-    return [
-        ProfessionalResponse.create(
-            professional=professional,
-            skills=get_skills(professional_id=professional.id, db=db),
-        )
-        for professional in result
-    ]
->>>>>>> d2243243
 
 def _get_by_id(professional_id: UUID) -> ProfessionalResponse:
     """
